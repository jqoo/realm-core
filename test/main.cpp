#include <cstring>
<<<<<<< HEAD
#include <string>
#include <math.h>
#include<iostream>
=======
#include <iostream>

#include <UnitTest++.h>

#include <tightdb/column.hpp>
>>>>>>> 9229fa5a

#if defined(_MSC_VER) && defined(_DEBUG)
//    #include <vld.h>
#endif

using namespace std;


int main(int argc, char const *const argv[])
{
    bool const no_error_exit_staus = 2 <= argc && strcmp(argv[1], "--no-error-exit-staus") == 0;

#ifdef TIGHTDB_DEBUG
    cout << "Running Debug unit tests\n\n";
#else
    cout << "Running Release unit tests\n\n";
#endif

    const int res = UnitTest::RunAllTests();

#ifdef _MSC_VER
    getchar(); // wait for key
#endif

    return no_error_exit_staus ? 0 : res;
}<|MERGE_RESOLUTION|>--- conflicted
+++ resolved
@@ -1,15 +1,9 @@
 #include <cstring>
-<<<<<<< HEAD
 #include <string>
 #include <math.h>
 #include<iostream>
-=======
-#include <iostream>
-
 #include <UnitTest++.h>
-
 #include <tightdb/column.hpp>
->>>>>>> 9229fa5a
 
 #if defined(_MSC_VER) && defined(_DEBUG)
 //    #include <vld.h>
