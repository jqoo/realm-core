--- conflicted
+++ resolved
@@ -20,28 +20,9 @@
 debug: all
 .PHONY: debug
 
-<<<<<<< HEAD
-# Targets
-all: src/tightdb.h
-#all: $(LIB_STATIC) # Comment out to disable building of static library
-all: $(LIB_SHARED) # Comment out to disable building of shared library
-.PHONY: all
-
-test: clean debug
-	@(cd test && make)
-	@(cd test && ./run_tests.sh)
-.PHONY: test
-
-clean:
-	@rm -f core *.o *.so *.d *.1 *.a
-	@rm -f core src/*.o src/*.so src/*.d src/*.1 src/*.a
-	@(cd test && make clean)
-.PHONY: clean
-=======
 cover: SUBDIRS_MODE = cover
 cover: all
 .PHONY: cover
->>>>>>> ec315e5f
 
 clean: SUBDIRS_MODE = clean
 clean: $(SUBDIRS) clean/test
