/*************************************************************************
 *
 * REALM CONFIDENTIAL
 * __________________
 *
 *  [2011] - [2012] Realm Inc
 *  All Rights Reserved.
 *
 * NOTICE:  All information contained herein is, and remains
 * the property of Realm Incorporated and its suppliers,
 * if any.  The intellectual and technical concepts contained
 * herein are proprietary to Realm Incorporated
 * and its suppliers and may be covered by U.S. and Foreign Patents,
 * patents in process, and are protected by trade secret or copyright law.
 * Dissemination of this information or reproduction of this material
 * is strictly forbidden unless prior written permission is obtained
 * from Realm Incorporated.
 *
 **************************************************************************/

#include <algorithm>

#include <realm/link_view.hpp>
#include <realm/column_linklist.hpp>
#ifdef REALM_ENABLE_REPLICATION
#  include <realm/replication.hpp>
#endif
#include <realm/table_view.hpp>

using namespace realm;

void LinkView::generate_patch(const ConstLinkViewRef& ref, Handover_patch*& patch)
{
    if (bool(ref)) {
        patch = new Handover_patch;
        patch->m_table_num = ref->m_origin_table->get_index_in_group();
        patch->m_col_num = ref->m_origin_column.m_column_ndx;
        patch->m_row_ndx = ref->get_origin_row_index();
    }
    else
        patch = 0;
}


LinkViewRef LinkView::create_from_and_consume_patch(Handover_patch*& patch, Group& group) 
{
    if (patch) {
        TableRef tr(group.get_table(patch->m_table_num));
        LinkViewRef result = tr->get_linklist(patch->m_col_num, patch->m_row_ndx);
        delete patch;
        patch = 0;
        return result;
    }
    else
        return LinkViewRef();
}


void LinkView::insert(size_t link_ndx, size_t target_row_ndx)
{
    REALM_ASSERT(is_attached());
    REALM_ASSERT(m_row_indexes.is_attached() || link_ndx == 0);
    REALM_ASSERT(!m_row_indexes.is_attached() || link_ndx <= m_row_indexes.size());
    REALM_ASSERT_3(target_row_ndx, <, m_origin_column.get_target_table().size());
    typedef _impl::TableFriend tf;
    tf::bump_version(*m_origin_table);

    size_t origin_row_ndx = get_origin_row_index();

    // if there are no links yet, we have to create list
    if (!m_row_indexes.is_attached()) {
        REALM_ASSERT_3(link_ndx, ==, 0);
        ref_type ref = Column::create(m_origin_column.get_alloc()); // Throws
        m_origin_column.set_row_ref(origin_row_ndx, ref); // Throws
        m_row_indexes.get_root_array()->init_from_parent(); // re-attach
    }

    m_row_indexes.insert(link_ndx, target_row_ndx); // Throws
    m_origin_column.add_backlink(target_row_ndx, origin_row_ndx); // Throws

#ifdef REALM_ENABLE_REPLICATION
    if (Replication* repl = get_repl())
        repl->link_list_insert(*this, link_ndx, target_row_ndx); // Throws
#endif
}


void LinkView::set(size_t link_ndx, size_t target_row_ndx)
{
    REALM_ASSERT(is_attached());
    REALM_ASSERT(m_row_indexes.is_attached() && link_ndx < m_row_indexes.size());
    REALM_ASSERT_3(target_row_ndx, <, m_origin_column.get_target_table().size());

#ifdef REALM_ENABLE_REPLICATION
    if (Replication* repl = get_repl())
        repl->link_list_set(*this, link_ndx, target_row_ndx); // Throws
#endif

    size_t old_target_row_ndx = do_set(link_ndx, target_row_ndx); // Throws
    if (m_origin_column.m_weak_links)
        return;

    Table& target_table = m_origin_column.get_target_table();
    size_t num_remaining = target_table.get_num_strong_backlinks(old_target_row_ndx);
    if (num_remaining > 0)
        return;

    ColumnBase::CascadeState::row target_row;
    target_row.table_ndx = target_table.get_index_in_group();
    target_row.row_ndx   = old_target_row_ndx;
    ColumnBase::CascadeState state;
    state.rows.push_back(target_row);

    typedef _impl::TableFriend tf;
    tf::cascade_break_backlinks_to(target_table, old_target_row_ndx, state); // Throws
    tf::remove_backlink_broken_rows(target_table, state.rows); // Throws
}


// Replication instruction 'link-list-set' calls this function directly.
size_t LinkView::do_set(size_t link_ndx, size_t target_row_ndx)
{
    size_t old_target_row_ndx = m_row_indexes.get(link_ndx);
    size_t origin_row_ndx = get_origin_row_index();
    m_origin_column.remove_backlink(old_target_row_ndx, origin_row_ndx); // Throws
    m_origin_column.add_backlink(target_row_ndx, origin_row_ndx); // Throws
    m_row_indexes.set(link_ndx, target_row_ndx); // Throws
    typedef _impl::TableFriend tf;
    tf::bump_version(*m_origin_table);
    return old_target_row_ndx;
}


void LinkView::move(size_t old_link_ndx, size_t new_link_ndx)
{
    REALM_ASSERT(is_attached());
    REALM_ASSERT(m_row_indexes.is_attached());
    REALM_ASSERT_3(old_link_ndx, <, m_row_indexes.size());
    REALM_ASSERT_3(new_link_ndx, <=, m_row_indexes.size());

    if (old_link_ndx == new_link_ndx)
        return;
    typedef _impl::TableFriend tf;
    tf::bump_version(*m_origin_table);

    size_t link_ndx = (new_link_ndx <= old_link_ndx) ? new_link_ndx : new_link_ndx-1;
    size_t target_row_ndx = m_row_indexes.get(old_link_ndx);
    bool is_last = (old_link_ndx + 1 == m_row_indexes.size());
    m_row_indexes.erase(old_link_ndx, is_last);
    m_row_indexes.insert(link_ndx, target_row_ndx);

#ifdef REALM_ENABLE_REPLICATION
    if (Replication* repl = get_repl())
        repl->link_list_move(*this, old_link_ndx, new_link_ndx); // Throws
#endif
}


void LinkView::remove(size_t link_ndx)
{
    REALM_ASSERT(is_attached());
    REALM_ASSERT(m_row_indexes.is_attached() && link_ndx < m_row_indexes.size());

#ifdef REALM_ENABLE_REPLICATION
    if (Replication* repl = get_repl())
        repl->link_list_erase(*this, link_ndx); // Throws
#endif

    size_t target_row_ndx = do_remove(link_ndx); // Throws
    if (m_origin_column.m_weak_links)
        return;

    Table& target_table = m_origin_column.get_target_table();
    size_t num_remaining = target_table.get_num_strong_backlinks(target_row_ndx);
    if (num_remaining > 0)
        return;

    ColumnBase::CascadeState::row target_row;
    target_row.table_ndx = target_table.get_index_in_group();
    target_row.row_ndx   = target_row_ndx;
    ColumnBase::CascadeState state;
    state.rows.push_back(target_row);

    typedef _impl::TableFriend tf;
    tf::cascade_break_backlinks_to(target_table, target_row_ndx, state); // Throws
    tf::remove_backlink_broken_rows(target_table, state.rows); // Throws
}


// Replication instruction 'link-list-erase' calls this function directly.
size_t LinkView::do_remove(size_t link_ndx)
{
    size_t target_row_ndx = m_row_indexes.get(link_ndx);
    size_t origin_row_ndx = get_origin_row_index();
    m_origin_column.remove_backlink(target_row_ndx, origin_row_ndx); // Throws
    bool is_last = (link_ndx + 1 == m_row_indexes.size());
    m_row_indexes.erase(link_ndx, is_last); // Throws
    typedef _impl::TableFriend tf;
    tf::bump_version(*m_origin_table);
    return target_row_ndx;
}


void LinkView::clear()
{
    REALM_ASSERT(is_attached());

    if (!m_row_indexes.is_attached())
        return;

#ifdef REALM_ENABLE_REPLICATION
    if (Replication* repl = get_repl())
        repl->link_list_clear(*this); // Throws
#endif

    if (m_origin_column.m_weak_links) {
        bool broken_reciprocal_backlinks = false;
        do_clear(broken_reciprocal_backlinks); // Throws
        return;
    }

    size_t origin_row_ndx = get_origin_row_index();
    ColumnBase::CascadeState state;
    state.stop_on_link_list_column  = &m_origin_column;
    state.stop_on_link_list_row_ndx = origin_row_ndx;

    typedef _impl::TableFriend tf;
    size_t num_links = m_row_indexes.size();
    for (size_t link_ndx = 0; link_ndx < num_links; ++link_ndx) {
        size_t target_row_ndx = m_row_indexes.get(link_ndx);
        m_origin_column.remove_backlink(target_row_ndx, origin_row_ndx); // Throws
        Table& target_table = m_origin_column.get_target_table();
        size_t num_remaining = target_table.get_num_strong_backlinks(target_row_ndx);
        if (num_remaining > 0)
            continue;
        ColumnBase::CascadeState::row target_row;
        target_row.table_ndx = target_table.get_index_in_group();
        target_row.row_ndx   = target_row_ndx;
        typedef ColumnBase::CascadeState::row_set::iterator iter;
        iter i = std::upper_bound(state.rows.begin(), state.rows.end(), target_row);
        // This target row cannot already be in state.rows
        REALM_ASSERT(i == state.rows.begin() || i[-1] != target_row);
        state.rows.insert(i, target_row);
        tf::cascade_break_backlinks_to(target_table, target_row_ndx, state); // Throws
    }

    bool broken_reciprocal_backlinks = true;
    do_clear(broken_reciprocal_backlinks); // Throws

    tf::remove_backlink_broken_rows(*m_origin_table, state.rows); // Throws
}


// Replication instruction 'link-list-clear' calls this function directly.
void LinkView::do_clear(bool broken_reciprocal_backlinks)
{
    size_t origin_row_ndx = get_origin_row_index();
    if (!broken_reciprocal_backlinks) {
        size_t num_links = m_row_indexes.size();
        for (size_t link_ndx = 0; link_ndx < num_links; ++link_ndx) {
            size_t target_row_ndx = m_row_indexes.get(link_ndx);
            m_origin_column.remove_backlink(target_row_ndx, origin_row_ndx); // Throws
        }
    }

    m_row_indexes.destroy();
    m_origin_column.set_row_ref(origin_row_ndx, 0); // Throws

    typedef _impl::TableFriend tf;
    tf::bump_version(*m_origin_table);
}


void LinkView::sort(size_t column, bool ascending)
{
    std::vector<size_t> c;
    std::vector<bool> a;
    c.push_back(column);
    a.push_back(ascending);
    sort(c, a);
}


void LinkView::sort(std::vector<size_t> columns, std::vector<bool> ascending)
{
#ifdef REALM_ENABLE_REPLICATION
    if (Replication* repl = get_repl()) {
        // todo, write to the replication log that we're doing a sort
        repl->set_link_list(*this, m_row_indexes); // Throws
    }
#endif
    Sorter predicate(columns, ascending);
    RowIndexes::sort(predicate);
}

<<<<<<< HEAD

TableView LinkView::get_sorted_view(vector<size_t> column_indexes, vector<bool> ascending) const
=======
TableView LinkView::get_sorted_view(std::vector<size_t> column_indexes, std::vector<bool> ascending) const
>>>>>>> a642ff18
{
    TableView v(m_origin_column.get_target_table()); // sets m_table
    v.m_last_seen_version = m_origin_table->m_version;
    // sets m_linkview_source to indicate that this TableView was generated from a LinkView
    v.m_linkview_source = ConstLinkViewRef(this);
    if (m_row_indexes.is_attached()) {
        for (size_t t = 0; t < m_row_indexes.size(); t++) // todo, simpler way?
            v.m_row_indexes.add(get(t).get_index());
        v.sort(column_indexes, ascending);
    }
    return v;
}

TableView LinkView::get_sorted_view(size_t column_index, bool ascending) const
{
    std::vector<size_t> vec;
    std::vector<bool> a;
    vec.push_back(column_index);
    a.push_back(ascending);
    TableView v = get_sorted_view(vec, a);
    return v;
}


void LinkView::remove_target_row(size_t link_ndx)
{
    REALM_ASSERT(is_attached());
    REALM_ASSERT(m_row_indexes.is_attached() && link_ndx < m_row_indexes.size());

    size_t target_row_ndx = m_row_indexes.get(link_ndx);
    Table& target_table = get_target_table();

    // Deleting the target row will automatically remove all links
    // to it. So we do not have to manually remove the deleted link
    target_table.move_last_over(target_row_ndx);
}


void LinkView::remove_all_target_rows()
{
    REALM_ASSERT(is_attached());

    Table& target_table = get_target_table();

    // Delete all rows targeted by links. We have to keep checking the
    // size as the list may contain multiple links to the same row, so
    // one delete could remove multiple entries.
    while (size_t count = size()) {
        size_t last_link_ndx = count-1;
        size_t target_row_ndx = m_row_indexes.get(last_link_ndx);

        // Deleting the target row will automatically remove all links
        // to it. So we do not have to manually remove the deleted link
        target_table.move_last_over(target_row_ndx);
    }
}


void LinkView::do_nullify_link(size_t old_target_row_ndx)
{
    REALM_ASSERT(m_row_indexes.is_attached());

    size_t pos = m_row_indexes.find_first(old_target_row_ndx);
    REALM_ASSERT_3(pos, !=, realm::not_found);

    bool is_last = (pos + 1 == m_row_indexes.size());
    m_row_indexes.erase(pos, is_last);

    if (m_row_indexes.is_empty()) {
        m_row_indexes.destroy();
        size_t origin_row_ndx = get_origin_row_index();
        m_origin_column.set_row_ref(origin_row_ndx, 0);
    }
}


void LinkView::do_update_link(size_t old_target_row_ndx, size_t new_target_row_ndx)
{
    REALM_ASSERT(m_row_indexes.is_attached());

    size_t pos = m_row_indexes.find_first(old_target_row_ndx);
    REALM_ASSERT_3(pos, !=, realm::not_found);

    m_row_indexes.set(pos, new_target_row_ndx);
}


#ifdef REALM_ENABLE_REPLICATION

void LinkView::repl_unselect() REALM_NOEXCEPT
{
    if (Replication* repl = get_repl())
        repl->on_link_list_destroyed(*this);
}

#endif // REALM_ENABLE_REPLICATION


#ifdef REALM_DEBUG

void LinkView::Verify(size_t row_ndx) const
{
    // Only called for attached lists
    REALM_ASSERT(is_attached());

    REALM_ASSERT_3(m_row_indexes.get_root_array()->get_ndx_in_parent(), ==, row_ndx);
    bool not_degenerate = m_row_indexes.get_root_array()->get_ref_from_parent() != 0;
    REALM_ASSERT_3(not_degenerate, ==, m_row_indexes.is_attached());
    if (m_row_indexes.is_attached())
        m_row_indexes.Verify();
}

#endif // REALM_DEBUG<|MERGE_RESOLUTION|>--- conflicted
+++ resolved
@@ -293,12 +293,7 @@
     RowIndexes::sort(predicate);
 }
 
-<<<<<<< HEAD
-
-TableView LinkView::get_sorted_view(vector<size_t> column_indexes, vector<bool> ascending) const
-=======
 TableView LinkView::get_sorted_view(std::vector<size_t> column_indexes, std::vector<bool> ascending) const
->>>>>>> a642ff18
 {
     TableView v(m_origin_column.get_target_table()); // sets m_table
     v.m_last_seen_version = m_origin_table->m_version;
