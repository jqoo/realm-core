#include <algorithm>

#include <tightdb/safe_int_ops.hpp>
#include <tightdb/group_writer.hpp>
#include <tightdb/group.hpp>
#include <tightdb/alloc_slab.hpp>

using namespace std;
using namespace tightdb;


GroupWriter::GroupWriter(Group& group) :
    m_group(group), m_alloc(group.m_alloc), m_current_version(0)
{
    m_file_map.map(m_alloc.m_file, File::access_ReadWrite, m_alloc.get_baseline()); // Throws
}


void GroupWriter::set_versions(size_t current, size_t read_lock)
{
    TIGHTDB_ASSERT(read_lock <= current);
    m_current_version  = current;
    m_readlock_version = read_lock;
}


size_t GroupWriter::write_group()
{
    merge_free_space(); // Throws

    Array& top        = m_group.m_top;
    Array& fpositions = m_group.m_free_positions;
    Array& flengths   = m_group.m_free_lengths;
    Array& fversions  = m_group.m_free_versions;
    bool is_shared = m_group.m_is_shared;
    TIGHTDB_ASSERT(fpositions.size() == flengths.size());
    TIGHTDB_ASSERT(!is_shared || fversions.size() == flengths.size());

    // Recursively write all changed arrays (but not 'top' and
    // free-lists yet, as they a going to change along the way.) If
    // free space is available in the attached database file, we use
    // it, but this does not include space that has been release
    // during the current transaction (or since the last commit), as
    // that would lead to clobbering of the previous database version.
    bool recurse = true, persist = true;
    size_t names_pos  = m_group.m_table_names.write(*this, recurse, persist); // Throws
    size_t tables_pos = m_group.m_tables.write(*this, recurse, persist); // Throws

    // We now have a bit of a chicken-and-egg problem. We need to
    // write the free-lists to the file, but the act of writing them
    // will consume free space, and thereby change the free-lists. To
    // solve this problem, we calculate an upper bound on the amount
    // af space required for all of the remaining arrays and allocate
    // the space as one big chunk. This way we can finalize the
    // free-lists before writing them to the file.
    size_t max_free_list_size = fpositions.size();

    // We need to add to the free-list any space that was freed during
    // the current transaction, but to avoid clobering the previous
    // version, we cannot add it yet. Instead we simply account for
    // the space required. Since we will modify the free-lists
    // themselves, we must ensure that the original arrays used by the
    // free-lists are counted as part of the space that was freed
    // during the current transaction.
    fpositions.copy_on_write(); // Throws
    flengths.copy_on_write(); // Throws
    if (is_shared)
        fversions.copy_on_write(); // Throws
    const SlabAlloc::FreeSpace& new_free_space = m_group.m_alloc.get_free_read_only(); // Throws
    max_free_list_size += new_free_space.size();

    // The final allocation of free space (i.e., the call to
    // reserve_free_space() below) may add an extra entry to the
    // free-lists.
    ++max_free_list_size;

    int num_free_lists = is_shared ? 3 : 2;
    int max_top_size = 2 + num_free_lists;
    size_t max_free_space_needed = Array::get_max_byte_size(max_top_size) +
        num_free_lists * Array::get_max_byte_size(max_free_list_size);

    // Reserve space for remaining arrays. We ask for one extra byte
    // beyond the maxumum number that is required. This ensures that
    // even if we end up using the maximum size possible, we still do
    // not end up with a zero size free-space chunk as we deduct the
    // actually used size from it.
    pair<size_t, size_t> reserve = reserve_free_space(max_free_space_needed + 1); // Throws
    size_t reserve_ndx  = reserve.first;
    size_t reserve_size = reserve.second;

    // At this point we have allocated all the space we need, so we
    // can add to the free-lists any free space created during the
    // current transaction (or since last commit). Had we added it
    // earlier, we would have risked clobering the previous database
    // version. Note, however, that this risk would only have been
    // present in the non-transactionl case where there is no version
    // tracking on the free-space chunks.
    {
        size_t n = new_free_space.size();
        for (size_t i = 0; i < n; ++i) {
            SlabAlloc::FreeSpace::ConstCursor r = new_free_space[i];
            size_t pos  = to_size_t(r.ref);
            size_t size = to_size_t(r.size);
            // We always want to keep the list of free space in sorted
            // order (by ascending position) to facilitate merge of
            // adjacent segments. We can find the correct insert
            // postion by binary search
            size_t ndx = fpositions.lower_bound_int(pos);
            fpositions.insert(ndx, pos); // Throws
            flengths.insert(ndx, size); // Throws
            if (is_shared)
                fversions.insert(ndx, m_current_version); // Throws
            // Adjust reserve_ndx to keep in valid
            if (ndx <= reserve_ndx)
                ++reserve_ndx;
        }
    }

    // Before we calculate the actual sizes of the free-list arrays,
    // we must make sure that the final adjustments of the free lists
    // (i.e., the deduction of the actually used space from the
    // reserved chunk,) will not change the byte-size of those arrays.
    size_t reserve_pos = to_size_t(fpositions.get(reserve_ndx));
    TIGHTDB_ASSERT(reserve_size > max_free_space_needed);
    fpositions.ensure_minimum_width(reserve_pos + max_free_space_needed); // Throws

    // Get final sizes of free-list arrays
    size_t free_positions_size = fpositions.get_byte_size();
    size_t free_sizes_size     = flengths.get_byte_size();
    size_t free_versions_size  = is_shared ? fversions.get_byte_size() : 0;

    // Calculate write positions
    size_t free_positions_pos = reserve_pos;
    size_t free_sizes_pos     = free_positions_pos + free_positions_size;
    size_t free_versions_pos  = free_sizes_pos     + free_sizes_size;
    size_t top_pos            = free_versions_pos  + free_versions_size;

    // Update top to point to the calculated positions
    top.set(0, names_pos); // Throws
    top.set(1, tables_pos); // Throws
    top.set(2, free_positions_pos); // Throws
    top.set(3, free_sizes_pos); // Throws
    if (is_shared)
        top.set(4, free_versions_pos); // Throws

    // Get final sizes
    size_t top_size = top.get_byte_size();
    size_t end_pos = top_pos + top_size;
    TIGHTDB_ASSERT(end_pos <= reserve_pos + max_free_space_needed);

    // Deduct the used space from the reserved chunk. Note that we
    // have made sure that the remaining size is never zero. Also, by
    // the call to fpositions.ensure_minimum_width() above, we have
    // made sure that fpositions has the capacity to store the new
    // larger value without reallocation.
    size_t rest = reserve_pos + reserve_size - end_pos;
    TIGHTDB_ASSERT(rest > 0);
    fpositions.set(reserve_ndx, end_pos); // Throws
    flengths.set(reserve_ndx, rest); // Throws

    // The free-list now have their final form, so we can write them
    // to the file
    write_at(free_positions_pos, fpositions.get_header(), free_positions_size); // Throws
    write_at(free_sizes_pos, flengths.get_header(), free_sizes_size); // Throws
    if (is_shared)
        write_at(free_versions_pos, fversions.get_header(), free_versions_size); // Throws

    // Write top
    write_at(top_pos, top.get_header(), top_size); // Throws

    // Return top_pos so that it can be saved in lock file used
    // for coordination
    return top_pos;
}


void GroupWriter::merge_free_space()
{
    Array& positions = m_group.m_free_positions;
    Array& lengths   = m_group.m_free_lengths;
    Array& versions  = m_group.m_free_versions;
    bool is_shared = m_group.m_is_shared;

    if (lengths.is_empty())
        return;

    size_t n = lengths.size() - 1;
    for (size_t i = 0; i < n; ++i) {
        size_t i2 = i + 1;
        size_t pos1  = to_size_t(positions.get(i));
        size_t size1 = to_size_t(lengths.get(i));
        size_t pos2  = to_size_t(positions.get(i2));
        if (pos2 == pos1 + size1) {
            // If this is a shared db, we can only merge
            // segments where no part is currently in use
            if (is_shared) {
                size_t v1 = to_size_t(versions.get(i));
                if (v1 >= m_readlock_version)
                    continue;
                size_t v2 = to_size_t(versions.get(i2));
                if (v2 >= m_readlock_version)
                    continue;
            }

            // Merge
            size_t size2 = to_size_t(lengths.get(i2));
            lengths.set(i, size1 + size2);
            positions.erase(i2);
            lengths.erase(i2);
            if (is_shared)
                versions.erase(i2);

            --n;
            --i;
        }
    }
}


size_t GroupWriter::get_free_space(size_t size)
{
    TIGHTDB_ASSERT(size % 8 == 0); // 8-byte alignment
    TIGHTDB_ASSERT(m_file_map.get_size() % 8 == 0); // 8-byte alignment

    pair<size_t, size_t> p = reserve_free_space(size);

    Array& positions = m_group.m_free_positions;
    Array& lengths   = m_group.m_free_lengths;
    Array& versions  = m_group.m_free_versions;
    bool is_shared = m_group.m_is_shared;

    // Claim space from identified chunk
    size_t chunk_ndx  = p.first;
    size_t chunk_pos  = to_size_t(positions.get(chunk_ndx));
    size_t chunk_size = p.second;
    TIGHTDB_ASSERT(chunk_size >= size);

    size_t rest = chunk_size - size;
    if (rest > 0) {
        positions.set(chunk_ndx, chunk_pos + size); // FIXME: Undefined conversion to signed
        lengths.set(chunk_ndx, rest); // FIXME: Undefined conversion to signed
    }
    else {
        positions.erase(chunk_ndx);
        lengths.erase(chunk_ndx);
        if (is_shared)
            versions.erase(chunk_ndx);
    }

    return chunk_pos;
}


pair<size_t, size_t> GroupWriter::reserve_free_space(size_t size)
{
    Array& lengths  = m_group.m_free_lengths;
    Array& versions = m_group.m_free_versions;
    bool is_shared = m_group.m_is_shared;

    // Since we do a first-fit search for small chunks, the top pieces
    // are likely to get smaller and smaller. So when we are looking
    // for bigger chunks we are likely to find them faster by skipping
    // the first half of the list.
    size_t end   = lengths.size();
    size_t begin = size < 1024 ? 0 : end / 2;

    // Do we have a free space we can reuse?
  again:
    for (size_t i = begin; i != end; ++i) {
        size_t chunk_size = to_size_t(lengths.get(i));
        if (chunk_size >= size) {
            // Only blocks that are not occupied by current readers
            // are allowed to be used.
            if (is_shared) {
                size_t ver = to_size_t(versions.get(i));
                if (ver >= m_readlock_version)
                    continue;
            }

            // Match found!
            return make_pair(i, chunk_size);
        }
    }

    if (begin > 0) {
        begin = 0;
        end = begin;
        goto again;
    }

    // No free space, so we have to extend the file.
    return extend_free_space(size);
}


pair<size_t, size_t> GroupWriter::extend_free_space(size_t requested_size)
{
    Array& positions = m_group.m_free_positions;
    Array& lengths   = m_group.m_free_lengths;
    Array& versions  = m_group.m_free_versions;
    bool is_shared = m_group.m_is_shared;

    // FIXME: What we really need here is the "logical" size of the
    // file and not the real size. The real size may have changed
    // without the free space information having been adjusted
    // accordingly. This can happen, for example, if write_group()
    // fails before writing the new top-ref, but after having extended
    // the file size. We currently do not have a concept of a logical
    // file size, but if provided, it would have to be stored as part
    // of a database version such that it is updated atomically
    // together with the rest of the contents of the version.
    size_t file_size = m_file_map.get_size();

    bool extend_last_chunk = false;
    size_t last_chunk_size;
    if (!positions.is_empty()) {
        bool in_use = false;
        if (is_shared) {
            size_t ver = to_size_t(versions.back());
            if (ver >= m_readlock_version)
                in_use = true;
        }
        if (!in_use) {
            size_t last_pos  = to_size_t(positions.back());
            size_t last_size = to_size_t(lengths.back());
            TIGHTDB_ASSERT(last_size < requested_size);
            TIGHTDB_ASSERT(last_pos + last_size <= file_size);
            if (last_pos + last_size == file_size) {
                extend_last_chunk = true;
                last_chunk_size = last_size;
                requested_size -= last_size;
            }
        }
    }

<<<<<<< HEAD
    // No free space, so we have to expand the file.
    size_t old_file_size = m_file_map.get_size();
    size_t ext_pos = extend_free_space(size);

    // Claim space from new extension
    size_t end  = old_file_size + size;
    size_t rest = m_file_map.get_size() - end;
    if (rest) {
        positions.set(ext_pos, end);
        lengths.set(ext_pos, rest);
    }
    else {
        positions.erase(ext_pos);
        lengths.erase(ext_pos);
        if (is_shared)
            versions.erase(ext_pos);
    }

    return old_file_size;
}


size_t GroupWriter::extend_free_space(size_t requested_size)
{
    Array& positions = m_group.m_free_positions;
    Array& lengths   = m_group.m_free_lengths;
    Array& versions  = m_group.m_free_versions;
    const bool is_shared = m_group.m_is_shared;

    size_t old_file_size = m_file_map.get_size();

    size_t min_file_size = old_file_size;
    if (int_add_with_overflow_detect(min_file_size, requested_size)) {
        throw runtime_error("File size overflow");
    }

    // We double the size until we reach 'stop_doubling_size'. From
    // then on we increment the size in steps of
    // 'stop_doubling_size'. This is to achieve a reasonable
    // compromise between minimizing fragmentation (maximizing
    // performance) and minimizing over-allocation.
    size_t stop_doubling_size = 128*(1024*1024L); // = 128MiB
    TIGHTDB_ASSERT(stop_doubling_size % 8 == 0);

    size_t new_file_size = old_file_size;
    while (new_file_size < min_file_size) {
        if (new_file_size < stop_doubling_size) {
            // The file contains at least a header, so the size can never
            // be zero. We need this to ensure that the number of
            // iterations will be finite.
            TIGHTDB_ASSERT(new_file_size != 0);
            // Be sure that the doubling does not overflow
            TIGHTDB_ASSERT(stop_doubling_size <= numeric_limits<size_t>::max() / 2);
            new_file_size *= 2;
        }
        else {
            if (int_add_with_overflow_detect(new_file_size, stop_doubling_size)) {
                new_file_size = numeric_limits<size_t>::max();
            }
        }
    }
=======
    // we always expand megabytes at a time, both for
    // performance and to avoid excess fragmentation
    const size_t megabyte = 1024 * 1024;
    const size_t needed_size = file_size + requested_size;
    const size_t rest = needed_size % megabyte;
    const size_t new_file_size = rest > 0 ? (needed_size + (megabyte - rest)) : needed_size;
>>>>>>> d7a8a0a2

    // The size must be a multiple of 8 - but why? In any case this is
    // guaranteed as long as the initial size is a multiple of 8.
    TIGHTDB_ASSERT(new_file_size % 8 == 0);

    // Note: File::prealloc() may misbehave under race conditions (see
    // documentation of File::prealloc()). Foretunately, no race
    // conditions can occur, because in transactional mode we hold a
    // write lock at this time, and in non-transactional mode it is
    // the responsibility of the user to ensure non-concurrent
    // mutation access.
    m_alloc.m_file.prealloc(0, new_file_size);

    // FIXME: It is not clear what this call to sync() achieves. In
    // fact, is seems like it acheives nothing at all, because only if
    // the new top 'ref' is successfully instated will we need to see
    // a bigger file on disk. On the other hand, if it does acheive
    // something, what exactly is that? On the other hand, if it relly
    // must stay, it should at least be skipped when
    // SharedGroup::durability_MemOnly is selected.
    m_alloc.m_file.sync();

    m_file_map.remap(m_alloc.m_file, File::access_ReadWrite, new_file_size);

    size_t chunk_ndx  = positions.size();
    size_t chunk_size = new_file_size - file_size;
    if (extend_last_chunk) {
        --chunk_ndx;
        chunk_size += last_chunk_size;
        TIGHTDB_ASSERT(chunk_size % 8 == 0); // 8-byte alignment
        lengths.set(chunk_ndx, chunk_size);
    }
    else { // Else add new free space
        TIGHTDB_ASSERT(chunk_size % 8 == 0); // 8-byte alignment
        positions.add(file_size);
        lengths.add(chunk_size);
        if (is_shared)
            versions.add(0); // new space is always free for writing
    }

    return make_pair(chunk_ndx, chunk_size);
}


size_t GroupWriter::write(const char* data, size_t size)
{
    // Get position of free space to write in (expanding file if needed)
    size_t pos = get_free_space(size);
    TIGHTDB_ASSERT((pos & 0x7) == 0); // Write position should always be 64bit aligned

    // Write the block
    char* dest = m_file_map.get_addr() + pos;
    copy(data, data+size, dest);

    // return the position it was written
    return pos;
}


void GroupWriter::write_at(size_t pos, const char* data, size_t size)
{
    char* dest = m_file_map.get_addr() + pos;

    char* mmap_end = m_file_map.get_addr() + m_file_map.get_size();
    char* copy_end = dest + size;
    TIGHTDB_ASSERT(copy_end <= mmap_end);
    static_cast<void>(mmap_end);
    static_cast<void>(copy_end);

    copy(data, data+size, dest);
}


void GroupWriter::commit(ref_type new_top_ref)
{
    // Write data
    m_file_map.sync(); // Throws

    // File header is 24 bytes, composed of three 64-bit
    // blocks. The two first being top_refs (only one valid
    // at a time) and the last being the info block.
    char* file_header = m_file_map.get_addr();

    // Least significant bit in last byte of info block indicates
    // which top_ref block is valid
    int current_valid_ref = file_header[16+7] & 0x1;
    int new_valid_ref = current_valid_ref ^ 0x1;

    // FIXME: What rule guarantees that the new top ref is written to
    // physical medium before the swapping bit?

    // Update top ref pointer
    uint64_t* top_refs = reinterpret_cast<uint64_t*>(file_header);
    top_refs[new_valid_ref] = new_top_ref;
    file_header[16+7] = char(new_valid_ref); // swap

    // Write new header to disk
    m_file_map.sync(); // Throws
}



#ifdef TIGHTDB_DEBUG

void GroupWriter::dump()
{
    Array& fpositions = m_group.m_free_positions;
    Array& flengths   = m_group.m_free_lengths;
    Array& fversions  = m_group.m_free_versions;
    bool is_shared = m_group.m_is_shared;

    size_t count = flengths.size();
    cout << "count: " << count << ", m_size = " << m_file_map.get_size() << ", "
        "version >= " << m_readlock_version << "\n";
    if (!is_shared) {
        for (size_t i = 0; i < count; ++i) {
            cout << i << ": " << fpositions.get(i) << ", " << flengths.get(i) << "\n";
        }
    }
    else {
        for (size_t i = 0; i < count; ++i) {
            cout << i << ": " << fpositions.get(i) << ", " << flengths.get(i) << " - "
                "" << fversions.get(i) << "\n";
        }
    }
}

#endif<|MERGE_RESOLUTION|>--- conflicted
+++ resolved
@@ -333,39 +333,7 @@
         }
     }
 
-<<<<<<< HEAD
-    // No free space, so we have to expand the file.
-    size_t old_file_size = m_file_map.get_size();
-    size_t ext_pos = extend_free_space(size);
-
-    // Claim space from new extension
-    size_t end  = old_file_size + size;
-    size_t rest = m_file_map.get_size() - end;
-    if (rest) {
-        positions.set(ext_pos, end);
-        lengths.set(ext_pos, rest);
-    }
-    else {
-        positions.erase(ext_pos);
-        lengths.erase(ext_pos);
-        if (is_shared)
-            versions.erase(ext_pos);
-    }
-
-    return old_file_size;
-}
-
-
-size_t GroupWriter::extend_free_space(size_t requested_size)
-{
-    Array& positions = m_group.m_free_positions;
-    Array& lengths   = m_group.m_free_lengths;
-    Array& versions  = m_group.m_free_versions;
-    const bool is_shared = m_group.m_is_shared;
-
-    size_t old_file_size = m_file_map.get_size();
-
-    size_t min_file_size = old_file_size;
+    size_t min_file_size = file_size;
     if (int_add_with_overflow_detect(min_file_size, requested_size)) {
         throw runtime_error("File size overflow");
     }
@@ -375,10 +343,10 @@
     // 'stop_doubling_size'. This is to achieve a reasonable
     // compromise between minimizing fragmentation (maximizing
     // performance) and minimizing over-allocation.
-    size_t stop_doubling_size = 128*(1024*1024L); // = 128MiB
+    size_t stop_doubling_size = 128 * (1024*1024L); // = 128 MiB
     TIGHTDB_ASSERT(stop_doubling_size % 8 == 0);
 
-    size_t new_file_size = old_file_size;
+    size_t new_file_size = file_size;
     while (new_file_size < min_file_size) {
         if (new_file_size < stop_doubling_size) {
             // The file contains at least a header, so the size can never
@@ -392,24 +360,17 @@
         else {
             if (int_add_with_overflow_detect(new_file_size, stop_doubling_size)) {
                 new_file_size = numeric_limits<size_t>::max();
+                new_file_size &= ~size_t(0x7); // 8-byte alignment
             }
         }
     }
-=======
-    // we always expand megabytes at a time, both for
-    // performance and to avoid excess fragmentation
-    const size_t megabyte = 1024 * 1024;
-    const size_t needed_size = file_size + requested_size;
-    const size_t rest = needed_size % megabyte;
-    const size_t new_file_size = rest > 0 ? (needed_size + (megabyte - rest)) : needed_size;
->>>>>>> d7a8a0a2
-
-    // The size must be a multiple of 8 - but why? In any case this is
-    // guaranteed as long as the initial size is a multiple of 8.
+
+    // The size must be a multiple of 8. This is guaranteed as long as
+    // the initial size is a multiple of 8.
     TIGHTDB_ASSERT(new_file_size % 8 == 0);
 
     // Note: File::prealloc() may misbehave under race conditions (see
-    // documentation of File::prealloc()). Foretunately, no race
+    // documentation of File::prealloc()). Fortunately, no race
     // conditions can occur, because in transactional mode we hold a
     // write lock at this time, and in non-transactional mode it is
     // the responsibility of the user to ensure non-concurrent
